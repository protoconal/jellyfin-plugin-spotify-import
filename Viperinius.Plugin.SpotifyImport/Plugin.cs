using System;
using System.Collections.Generic;
using System.Globalization;
using System.IO;
using MediaBrowser.Common.Configuration;
using MediaBrowser.Common.Plugins;
using MediaBrowser.Model.Plugins;
using MediaBrowser.Model.Serialization;
using Viperinius.Plugin.SpotifyImport.Configuration;

namespace Viperinius.Plugin.SpotifyImport;

/// <summary>
/// The main plugin.
/// </summary>
public class Plugin : BasePlugin<PluginConfiguration>, IHasWebPages
{
    /// <summary>
    /// Initializes a new instance of the <see cref="Plugin"/> class.
    /// </summary>
    /// <param name="applicationPaths">Instance of the <see cref="IApplicationPaths"/> interface.</param>
    /// <param name="xmlSerializer">Instance of the <see cref="IXmlSerializer"/> interface.</param>
    public Plugin(IApplicationPaths applicationPaths, IXmlSerializer xmlSerializer)
        : base(applicationPaths, xmlSerializer)
    {
        Instance = this;
    }

    /// <inheritdoc />
    public override string Name => "Spotify Import";

    /// <inheritdoc />
    public override Guid Id => Guid.Parse("F03D0ADB-289F-4986-BD6F-2468025249B3");

    /// <summary>
    /// Gets or sets a value indicating whether the plugin instance was fully initialised during server start.
    /// </summary>
    public bool IsInitialised { get; set; }

    /// <summary>
    /// Gets the base path for the plugin API.
    /// </summary>
    public static string PluginApiBase => $"{nameof(Viperinius)}.{nameof(Viperinius.Plugin)}.{nameof(SpotifyImport)}";

    /// <summary>
<<<<<<< HEAD
    /// Gets the path to the db file.
    /// </summary>
    public string DbPath => Path.Combine(DataFolderPath, "plugin.db");
=======
    /// Gets the path used for storing plugin data.
    /// </summary>
    public string PluginDataPath
    {
        get
        {
            if (!Path.Exists(DataFolderPath))
            {
                Directory.CreateDirectory(DataFolderPath);
            }

            return DataFolderPath;
        }
    }
>>>>>>> 8f7bf471

    /// <summary>
    /// Gets the current plugin instance.
    /// </summary>
    public static Plugin? Instance { get; private set; }

    /// <inheritdoc />
    public IEnumerable<PluginPageInfo> GetPages()
    {
        return new[]
        {
            new PluginPageInfo
            {
                Name = this.Name,
                EmbeddedResourcePath = string.Format(CultureInfo.InvariantCulture, "{0}.Configuration.configPage.html", GetType().Namespace)
            },
            new PluginPageInfo
            {
                Name = "playlistconfigjs",
                EmbeddedResourcePath = string.Format(CultureInfo.InvariantCulture, "{0}.Configuration.playlistConfig.js", GetType().Namespace)
            },
            new PluginPageInfo
            {
                Name = "spotifyimportmap",
                DisplayName = "Spotify Import - Map",
                EmbeddedResourcePath = string.Format(CultureInfo.InvariantCulture, "{0}.Configuration.manualMapConfig.html", GetType().Namespace),
                EnableInMainMenu = true,
            },
            new PluginPageInfo
            {
                Name = "spotifyimportmapjs",
                EmbeddedResourcePath = string.Format(CultureInfo.InvariantCulture, "{0}.Configuration.manualMapConfig.js", GetType().Namespace),
            },
        };
    }

    /// <summary>
    /// Get the xml serialiser.
    /// </summary>
    /// <returns>Xml Serialiser.</returns>
    public IXmlSerializer GetInternalXmlSerializer()
    {
        return XmlSerializer;
    }

    /// <summary>
    /// Get the jellyfin app paths.
    /// </summary>
    /// <returns>Application paths.</returns>
    public IApplicationPaths GetServerApplicationPaths()
    {
        return ApplicationPaths;
    }

    /// <summary>
    /// Sets the plugin instance.
    /// </summary>
    /// <param name="instance">New Instance.</param>
    public static void SetInstance(Plugin? instance)
    {
        Instance = instance;
    }
}<|MERGE_RESOLUTION|>--- conflicted
+++ resolved
@@ -1,6 +1,7 @@
 using System;
 using System.Collections.Generic;
 using System.Globalization;
+using System.IO;
 using System.IO;
 using MediaBrowser.Common.Configuration;
 using MediaBrowser.Common.Plugins;
@@ -43,11 +44,6 @@
     public static string PluginApiBase => $"{nameof(Viperinius)}.{nameof(Viperinius.Plugin)}.{nameof(SpotifyImport)}";
 
     /// <summary>
-<<<<<<< HEAD
-    /// Gets the path to the db file.
-    /// </summary>
-    public string DbPath => Path.Combine(DataFolderPath, "plugin.db");
-=======
     /// Gets the path used for storing plugin data.
     /// </summary>
     public string PluginDataPath
@@ -62,7 +58,11 @@
             return DataFolderPath;
         }
     }
->>>>>>> 8f7bf471
+
+    /// <summary>
+    /// Gets the path to the db file.
+    /// </summary>
+    public string DbPath => Path.Combine(DataFolderPath, "plugin.db");
 
     /// <summary>
     /// Gets the current plugin instance.
