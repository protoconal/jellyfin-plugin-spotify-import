---
name: "Spotify Import"
guid: "F03D0ADB-289F-4986-BD6F-2468025249B3"
imageUrl: "https://github.com/Viperinius/jellyfin-plugin-spotify-import/raw/master/viperinius-plugin-spotifyimport.png"
version: "1.12.4.0"
targetAbi: "10.10.3.0"
framework: "net8.0"
overview: "This plugin imports playlists from Spotify."
description: >
  This plugin enables you to import playlists from Spotify to your Jellyfin server automatically.
  It provides a scheduled task that queries a given list of Spotify playlists and tries to recreate them as best as possible in Jellyfin.
category: "Metadata"
owner: "Viperinius"
artifacts:
- "Viperinius.Plugin.SpotifyImport.dll"
- "SpotifyAPI.Web.dll"
- "Fastenshtein.dll"
- "Json.More.dll"
- "JsonPointer.Net.dll"
- "JsonSchema.Net.dll"
<<<<<<< HEAD
- "HtmlAgilityPack.dll"
#- "Microsoft.Data.Sqlite.dll"            # not needed as long as jellyfin uses the library as well and we keep the version in sync
#- "SQLitePCLRaw.batteries_v2.dll         # 
#- "SQLitePCLRaw.core.dll"                #
#- "SQLitePCLRaw.provider.e_sqlite3.dll"  #
=======
>>>>>>> 0a74d8f1
changelog: |2-
  # Changelog

  ## [1.12.4.0] - 2025-03-11

  ### Fixed

  - Fix procedure to aquire auth token for alternative Spotify provider after recent changes made by Spotify

  ## [1.12.3.1] - 2025-01-25
  ## [1.12.3.0] - 2025-01-25

  ### Fixed

  - Fix manual track map path not being found depending on the plugin location
  - Fix exception handling if the manual track map does not exist yet

  ## [1.12.2.0] - 2025-01-07

  ### Fixed

  - Fix parsing of empty artist fields when adding manual map entries

  ## [1.12.1.0] - 2024-12-08

  ### Fixed

  - Fix missing handling of request timeouts when using the alternative Spotify provider

  ## [1.12.0.0] - 2024-12-07

  ### Added

  - Workaround regarding the recent Spotify API changes (#48)

  ## [1.11.0.0] - 2024-11-30

  ### Added

  - Support for manually mapping tracks between Spotify and Jellyfin (#44)

  ### Fixed

  - Keep iterating through artists even after a first match was found (in case multiple artists with the same name exist)
  - Fix exception getting user playlists due to changes in the Spotify API (#46)

  ## [1.10.0.0] - 2024-09-14

  ### Added

  - New option to set playlists as private or public to all users

  ### Fixed

  - Exception if Spotify returns duplicate playlists for a user

  ## [1.9.1.0] - 2024-09-01

  (Internal testing release)

  ## [1.9.0.0] - 2024-08-25

  ### Added

  - New setting to enable imported "progress" to be displayed in the playlist description -> #30
  - New matching type to extract an album name from the track name (like 'Track [From "An Album"]') and use that for comparison

  ### Changed

  - Updated Jellyfin dependencies to match version 10.9.9
  - Switch request handling on plugin config page to use jellyfin custom fetch mechanism

  ## [1.8.2.0] - 2024-08-24

  (Internal testing release)

  ## [1.8.1.1] - 2024-06-21

  ### Fixed

  - Include missing Fastenshtein dependency in build artifacts

  ## [1.8.1.0] - 2024-05-19

  ### Fixed

  - Broken API endpoints (due to authorisation policy changes in Jellyfin introduced in 10.9)

  ## [1.8.0.0] - 2024-05-17

  ### Added

  - Support for Jellyfin 10.9
  - New configurable flag for each playlist whether or not to recreate it from scratch each time the task runs
  - New matching type "fuzzy checking" for track and album names

  ### Changed

  - "Ignore Parentheses" now treats [] the same as ()
  - Some rework of the track matching process (again); the plugin now tries to find all potential matches first and then decides a "best fit" track name

  ## [1.7.2.0] - 2024-03-29

  ### Fixed

  - Accept matches where Spotify uses a different track syntax than metadata providers (e.g. "Track Name - Super Remix" on Spotify and "Track Name (Super Remix)" on MusicBrainz) if at least match level `Ignore Case + Punctuation` is used

  ## [1.7.1.0] - 2024-03-18

  ### Changed

  - Reintroduce the old track matching method as a configurable legacy alternative (not recommended to be used)
  - Extend logging information / debug possibilities

  ## [1.7.0.3] - 2024-03-17

  (Internal testing release)

  ## [1.7.0.2] - 2024-03-17

  (Internal testing release)

  ## [1.7.0.1] - 2024-03-17

  (Internal testing release)

  ## [1.7.0.0] - 2024-03-10

  ### Changed

  - If a track / album / artist contains text in parentheses, this content will be used as another match candidate (e.g. to match tracks that have an english translation of a foreign name)

  ### Fixed

  - Fix broken track matching if multiple artists of a track exist in Jellyfin, but the track is not located under the first existing artist
  - Fix not matching tracks if their album is not a direct child of their artist and (for whatever reason) only detectable via the album artist

  ## [1.6.0.3] - 2024-03-05

  (Internal testing release)

  ## [1.6.0.2] - 2024-03-03

  (Internal testing release)

  ## [1.6.0.1] - 2024-02-27

  (Internal testing release)

  ## [1.6.0.0] - 2024-02-23

  ### Changed

  - Search Jellyfin server for artist instead of individual tracks and narrow track matching down from there
  - Search Jellyfin server using only the first few characters of an artist name to increase chances of finding matches with slightly different names
  - Use all (album) artists from Spotify to check whether a matching artist exists in Jellyfin, not just the first one

  ### Fixed

  - Catch exceptions from Spotify API lib when retrieving users / playlists

  ## [1.5.0.0] - 2023-12-16

  ### Added

  - New switch to control where missing track files are stored
  - Add new matcher to ignore anything in parentheses in track/album/artist names

  ### Fixed

  - Fix Spotify username regex not allowing special characters

  ## [1.4.0.0] - 2023-10-15

  ### Added

  - Auto-migration of plugin configurations from previous plugin versions
  - More verbose logging that can be enabled

  ### Changed

  - Reworked handling of Spotify user IDs to get all their playlists (moved to its own table separate from individual playlist IDs)

  ### Fixed

  - Fix bug in config page that reset all unsaved table row states when adding a new row
  - Fix parsing of Spotify URLs that contain parameters

  ## [1.3.0.0] - 2023-08-13

  ### Added

  - Extend playlist configuration by allowing user IDs as input, which leads to all of their playlists getting imported automatically

  ### Fixed

  - Fix exception if a Spotify track contains no album artists metadata

  ## [1.2.0.0] - 2023-07-01

  ### Added

  - Extend playlist configurability
    - Allow own playlist names
    - Set target owner / user
  - Allow configuration of the track matcher
    - Choose comparison strictness
    - Choose what parts of the metadata get examined / compared

  ## [1.1.1.0] - 2023-05-06

  ### Fixed

  - Fix exception if a Spotify playlist contains "ghost" items / null tracks
  - A missing tracks file is created even though the playlist is not missing any tracks
  - Fix config page not loading values when revisiting without a full page reload

  ## [1.1.0.0] - 2023-04-15

  ### Added

  - New button to delete all generated missing tracks files
  - New option to specify the date format used for missing tracks file names

  ### Fixed

  - A missing tracks file is created even though the playlist is not missing any tracks
  - Fix exception if a song has no artists, album name or album artists set

  ## [1.0.0.0] - 2023-02-26

  - Initial release

  ### Added

  - Spotify authentication via authorization code / PKCE
  - Generation of missing tracks lists
  - Import of Spotify playlists<|MERGE_RESOLUTION|>--- conflicted
+++ resolved
@@ -18,14 +18,10 @@
 - "Json.More.dll"
 - "JsonPointer.Net.dll"
 - "JsonSchema.Net.dll"
-<<<<<<< HEAD
-- "HtmlAgilityPack.dll"
 #- "Microsoft.Data.Sqlite.dll"            # not needed as long as jellyfin uses the library as well and we keep the version in sync
 #- "SQLitePCLRaw.batteries_v2.dll         # 
 #- "SQLitePCLRaw.core.dll"                #
 #- "SQLitePCLRaw.provider.e_sqlite3.dll"  #
-=======
->>>>>>> 0a74d8f1
 changelog: |2-
   # Changelog
 
